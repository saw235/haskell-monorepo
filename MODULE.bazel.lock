--- conflicted
+++ resolved
@@ -840,11 +840,7 @@
     "@@rules_haskell~//extensions:stack_snapshot.bzl%stack_snapshot": {
       "general": {
         "bzlTransitiveDigest": "I9dE/IPkeO/mkCmDvxjs6J9WP1Tf8kV6hE6XhXWYcuw=",
-<<<<<<< HEAD
         "usagesDigest": "Jcs4CtKXFfgUj6v58D+zV+/52dUGaXKRAYA0aFTdKL8=",
-=======
-        "usagesDigest": "m4e5o9xBC48mc+da7HkqhaKbt05kmlAYrfVzlOnm1Rg=",
->>>>>>> ef89be7f
         "recordedFileInputs": {},
         "recordedDirentsInputs": {},
         "envVariables": {},
@@ -893,12 +889,8 @@
                 "scalpel-core",
                 "webdriver",
                 "digest",
-<<<<<<< HEAD
                 "aeson-pretty-0.8.10",
                 "optparse-applicative"
-=======
-                "aeson-pretty-0.8.10"
->>>>>>> ef89be7f
               ],
               "flags": {
                 "zlib": [
@@ -949,12 +941,9 @@
                 "scalpel-core",
                 "webdriver",
                 "digest",
-<<<<<<< HEAD
                 "aeson-pretty-0.8.10",
                 "optparse-applicative"
-=======
-                "aeson-pretty-0.8.10"
->>>>>>> ef89be7f
+
               ],
               "flags": {
                 "zlib": [
