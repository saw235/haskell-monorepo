--- conflicted
+++ resolved
@@ -22,11 +22,8 @@
 import AgenticFramework.Tool.File
 import AgenticFramework.Tool.LangChain
 import AgenticFramework.Types
-<<<<<<< HEAD
 import AgenticFramework.Context (AgentContext(..))
 import System.Environment (lookupEnv)
-=======
->>>>>>> 0bc4fc29
 import Data.Text (Text)
 import qualified Data.Text as T
 import qualified Data.Text.IO as TIO
@@ -70,7 +67,6 @@
 -- | Create a simple agent with calculator and file tools using Kimi
 createSimpleAgent :: IO Agent
 createSimpleAgent = do
-<<<<<<< HEAD
   -- Get Kimi API key from environment
   maybeApiKey <- lookupEnv "KIMI_API_KEY"
   let apiKey = case maybeApiKey of
@@ -86,26 +82,6 @@
         , llmTemperature = 0.7
         }
 
-  let config = AgentConfig
-        { configName = "simple-agent"
-        , configSystemPrompt = "You are a helpful assistant with access to a calculator and file reader. Help users with calculations and reading files."
-        , configTools = [calculatorTool, readFileTool, listDirectoryTool]
-        , configLLM = llmCfg
-        , configSkillsDir = Nothing
-        , configMaxTokens = Nothing
-        , configTemperature = Nothing
-        }
-=======
-  let llmCfg =
-        LLMConfig
-          { llmProvider = Ollama,
-            llmModel = "llama2",
-            llmApiKey = Nothing,
-            llmBaseUrl = Just "http://localhost:11434",
-            llmMaxTokens = 4096,
-            llmTemperature = 0.7
-          }
-
   let config =
         AgentConfig
           { configName = "simple-agent",
@@ -116,7 +92,6 @@
             configMaxTokens = Nothing,
             configTemperature = Nothing
           }
->>>>>>> 0bc4fc29
 
   createAgent config
 
