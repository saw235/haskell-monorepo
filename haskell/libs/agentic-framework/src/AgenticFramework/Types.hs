{-# LANGUAGE DeriveGeneric #-}
{-# LANGUAGE GeneralizedNewtypeDeriving #-}
{-# LANGUAGE OverloadedStrings #-}

-- |
-- Module      : AgenticFramework.Types
-- Description : Core type definitions for the Agentic Framework
-- Copyright   : (c) 2025
-- License     : MIT
--
-- This module contains all the core type definitions used throughout
-- the Agentic Framework library. These types form the foundation for
-- agents, tools, skills, context management, and orchestration.
--
-- = Type Categories
--
-- * Agent Types: 'AgentId', 'LLMProvider', 'LLMConfig'
-- * Tool Types: 'ToolInput', 'ToolOutput', 'ToolError'
-- * Skill Types: 'SkillLabel', 'SkillCategory'
-- * Context Types: 'TokenMetrics', 'Message', 'ToolExecution'
-- * Orchestration Types: 'ExecutionStatus', 'ErrorPolicy', 'AggregationStrategy'
-- * Logging Types: 'LogLevel', 'LogEntry'
module AgenticFramework.Types
  ( -- * Agent Types
    AgentId (..),
    LLMProvider (..),
    LLMConfig (..),

    -- * Tool Types
    Tool (..),
    ToolSchema (..),
    ToolConfig (..),
    ToolInput (..),
    ToolOutput (..),
    ToolError (..),

    -- * Skill Types
    SkillLabel (..),
    SkillCategory (..),

    -- * Context Types
    TokenMetrics (..),
    Message (..),
    ToolExecution (..),

    -- * Orchestration Types
    ExecutionStatus (..),
    ErrorPolicy (..),
    AggregationStrategy (..),

    -- * Logging Types
    LogLevel (..),
    LogEntry (..),
  )
where

import Data.Aeson (FromJSON, ToJSON)
import qualified Data.Aeson as Aeson
import qualified Data.Aeson.Key as AesonKey
import qualified Data.Aeson.KeyMap as KeyMap
import qualified Data.Aeson.Types as AesonTypes
import Data.HashMap.Strict (HashMap)
import qualified Data.HashMap.Strict as HM
import Data.Text (Text)
import Data.Time (NominalDiffTime, UTCTime)
import Data.UUID (UUID)
import GHC.Generics (Generic)

--------------------------------------------------------------------------------
-- Agent Types
--------------------------------------------------------------------------------

-- | Unique identifier for an agent.
--   Agents are identified by UUIDs to ensure global uniqueness.
newtype AgentId = AgentId {unAgentId :: UUID}
  deriving (Show, Eq, Ord, Generic, ToJSON, FromJSON)

-- | Supported LLM providers for agent execution.
data LLMProvider
<<<<<<< HEAD
  = Ollama          -- ^ Local Ollama instance
  | OpenAI          -- ^ OpenAI API (GPT models)
  | Claude          -- ^ Anthropic Claude API
  | HuggingFace     -- ^ HuggingFace Inference API
  | Kimi            -- ^ Moonshot AI Kimi API
  | Custom Text     -- ^ Custom provider with name
=======
  = -- | Local Ollama instance
    Ollama
  | -- | OpenAI API (GPT models)
    OpenAI
  | -- | Anthropic Claude API
    Claude
  | -- | HuggingFace Inference API
    HuggingFace
  | -- | Custom provider with name
    Custom Text
>>>>>>> 0bc4fc29
  deriving (Show, Eq, Generic)

instance ToJSON LLMProvider

instance FromJSON LLMProvider

-- | Configuration for LLM provider integration.
data LLMConfig = LLMConfig
  { llmProvider :: LLMProvider,
    -- | Model name (e.g., "gpt-4", "claude-3-opus")
    llmModel :: Text,
    -- | API key (if Nothing, retrieve from env)
    llmApiKey :: Maybe Text,
    -- | Base URL for custom endpoints
    llmBaseUrl :: Maybe Text,
    -- | Model's context window size
    llmMaxTokens :: Int,
    -- | Sampling temperature (default 0.7)
    llmTemperature :: Double
  }
  deriving (Show, Eq, Generic)

instance ToJSON LLMConfig

instance FromJSON LLMConfig

--------------------------------------------------------------------------------
-- Tool Types
--------------------------------------------------------------------------------

-- | Input parameters for tool execution.
--   Tools receive JSON values as input (typically JSON objects).
newtype ToolInput = ToolInput {unToolInput :: AesonTypes.Value}
  deriving (Show, Eq, Generic, ToJSON, FromJSON)

-- | Output from tool execution.
--   Tools return JSON values as output (typically JSON objects).
newtype ToolOutput = ToolOutput {unToolOutput :: AesonTypes.Value}
  deriving (Show, Eq, Generic, ToJSON, FromJSON)

-- | Errors that can occur during tool execution.
data ToolError
  = -- | General execution failure with message
    ToolExecutionError Text
  | -- | Tool exceeded timeout limit
    ToolTimeoutError
  | -- | Input/output validation failed
    ToolValidationError Text
  | -- | Tool not authorized for this agent
    ToolAuthorizationError
  deriving (Show, Eq, Generic)

instance ToJSON ToolError

instance FromJSON ToolError

-- | A tool that an agent can execute.
data Tool = Tool
  { toolName :: Text,
    toolDescription :: Text,
    toolSchema :: ToolSchema,
    toolExecute :: ToolInput -> IO (Either ToolError ToolOutput),
    -- | Microseconds; Nothing = 10s default
    toolTimeout :: Maybe Int,
    -- | Default True (supports 3 retries)
    toolRetryable :: Bool
  }
  deriving (Generic)

instance Show Tool where
  show t = "Tool {toolName = " ++ show (toolName t) ++ "}"

-- | Eq instance compares tools by name (since function equality is undecidable)
instance Eq Tool where
  t1 == t2 = toolName t1 == toolName t2

-- | JSON Schema for tool input and output validation.
data ToolSchema = ToolSchema
  { -- | JSON Schema for input validation
    inputSchema :: AesonTypes.Value,
    -- | JSON Schema for output validation
    outputSchema :: AesonTypes.Value
  }
  deriving (Show, Eq, Generic)

-- | Configuration for creating a new tool.
data ToolConfig = ToolConfig
  { toolConfigName :: Text,
    toolConfigDescription :: Text,
    toolConfigInputSchema :: AesonTypes.Value,
    toolConfigOutputSchema :: AesonTypes.Value,
    toolConfigExecute :: ToolInput -> IO (Either ToolError ToolOutput),
    toolConfigTimeout :: Maybe Int,
    toolConfigRetryable :: Bool
  }

--------------------------------------------------------------------------------
-- Skill Types
--------------------------------------------------------------------------------

-- | Label identifying a skill.
--   Labels are unique within a skills directory.
newtype SkillLabel = SkillLabel {unSkillLabel :: Text}
  deriving (Show, Eq, Ord, Generic, ToJSON, FromJSON)

-- | Category for organizing skills.
newtype SkillCategory = SkillCategory {unSkillCategory :: Text}
  deriving (Show, Eq, Ord, Generic, ToJSON, FromJSON)

--------------------------------------------------------------------------------
-- Context Types
--------------------------------------------------------------------------------

-- | Token usage metrics for context window management.
data TokenMetrics = TokenMetrics
  { -- | Current token usage
    currentTokenCount :: Int,
    -- | Model's maximum token limit
    modelTokenLimit :: Int,
    -- | Percentage used (0.0 to 100.0)
    percentageUsed :: Double,
    -- | Whether summarization has occurred
    summarizationTriggered :: Bool,
    -- | Timestamp of last summarization
    lastSummarization :: Maybe UTCTime
  }
  deriving (Show, Eq, Generic)

instance ToJSON TokenMetrics

instance FromJSON TokenMetrics

-- | Messages in an agent's conversation history.
data Message
  = UserMessage
      { messageContent :: Text,
        messageTimestamp :: UTCTime
      }
  | AssistantMessage
      { messageContent :: Text,
        messageTimestamp :: UTCTime
      }
  | SystemMessage
      { messageContent :: Text,
        messageTimestamp :: UTCTime
      }
  | ToolMessage
      { messageTool :: Text,
        messageResult :: ToolOutput,
        messageTimestamp :: UTCTime
      }
  deriving (Show, Eq, Generic)

instance ToJSON Message

instance FromJSON Message

-- | Record of a tool execution with timing and results.
data ToolExecution = ToolExecution
  { toolExecName :: Text,
    toolExecInput :: ToolInput,
    toolExecOutput :: Either ToolError ToolOutput,
    toolExecTimestamp :: UTCTime,
    toolExecDuration :: NominalDiffTime
  }
  deriving (Show, Eq, Generic)

instance ToJSON ToolExecution where
  toJSON te =
    Aeson.object
      [ "name" Aeson..= toolExecName te,
        "input" Aeson..= toolExecInput te,
        "output" Aeson..= case toolExecOutput te of
          Left err -> Aeson.object ["error" Aeson..= err]
          Right out -> Aeson.object ["success" Aeson..= out],
        "timestamp" Aeson..= toolExecTimestamp te,
        "duration_ms" Aeson..= (realToFrac (toolExecDuration te) * 1000 :: Double)
      ]

instance FromJSON ToolExecution where
  parseJSON = Aeson.withObject "ToolExecution" $ \v -> do
    name <- v Aeson..: "name"
    input <- v Aeson..: "input"
    outputObj <- v Aeson..: "output"
    output <- case AesonTypes.parseMaybe (Aeson..: "error") outputObj of
      Just err -> return $ Left err
      Nothing -> case AesonTypes.parseMaybe (Aeson..: "success") outputObj of
        Just out -> return $ Right out
        Nothing -> fail "Invalid tool execution output"
    timestamp <- v Aeson..: "timestamp"
    durationMs <- v Aeson..: "duration_ms"
    let duration = realToFrac (durationMs :: Double) / 1000
    return $ ToolExecution name input output timestamp duration

--------------------------------------------------------------------------------
-- Orchestration Types
--------------------------------------------------------------------------------

-- | Execution status for agents and workflows.
data ExecutionStatus
  = -- | Successful completion
    Success
  | -- | Completed with warnings
    PartialSuccess Text
  | -- | Failed with error message
    Failed Text
  deriving (Show, Eq, Generic)

instance ToJSON ExecutionStatus

instance FromJSON ExecutionStatus

-- | Error handling policy for sequential workflows.
data ErrorPolicy
  = -- | Stop workflow on first error
    StopOnError
  | -- | Log error and continue
    ContinueOnError
  deriving (Show, Eq, Generic)

instance ToJSON ErrorPolicy

instance FromJSON ErrorPolicy

-- | Strategy for aggregating results from parallel execution.
data AggregationStrategy
  = -- | Return all results
    CollectAll
  | -- | Use majority consensus
    MajorityVote
  | -- | Return first successful result
    FirstSuccess
  deriving (Show, Eq, Generic)

instance ToJSON AggregationStrategy

instance FromJSON AggregationStrategy

--------------------------------------------------------------------------------
-- Logging Types
--------------------------------------------------------------------------------

-- | Log severity levels.
data LogLevel
  = -- | Detailed debugging information
    DEBUG
  | -- | General informational messages
    INFO
  | -- | Warning messages
    WARN
  | -- | Error messages
    ERROR
  deriving (Show, Eq, Ord, Enum, Bounded, Generic)

instance ToJSON LogLevel

instance FromJSON LogLevel

-- | Individual log entry with metadata.
data LogEntry = LogEntry
  { logLevel :: LogLevel,
    logTimestamp :: UTCTime,
    logAgentId :: Maybe AgentId,
    logToolName :: Maybe Text,
    logMessage :: Text,
    -- | Metadata as JSON object
    logMetadata :: AesonTypes.Value,
    -- | For nested agent calls
    logCallStack :: [AgentId]
  }
  deriving (Show, Eq, Generic)

instance ToJSON LogEntry

instance FromJSON LogEntry<|MERGE_RESOLUTION|>--- conflicted
+++ resolved
@@ -77,25 +77,12 @@
 
 -- | Supported LLM providers for agent execution.
 data LLMProvider
-<<<<<<< HEAD
   = Ollama          -- ^ Local Ollama instance
   | OpenAI          -- ^ OpenAI API (GPT models)
   | Claude          -- ^ Anthropic Claude API
   | HuggingFace     -- ^ HuggingFace Inference API
   | Kimi            -- ^ Moonshot AI Kimi API
   | Custom Text     -- ^ Custom provider with name
-=======
-  = -- | Local Ollama instance
-    Ollama
-  | -- | OpenAI API (GPT models)
-    OpenAI
-  | -- | Anthropic Claude API
-    Claude
-  | -- | HuggingFace Inference API
-    HuggingFace
-  | -- | Custom provider with name
-    Custom Text
->>>>>>> 0bc4fc29
   deriving (Show, Eq, Generic)
 
 instance ToJSON LLMProvider
