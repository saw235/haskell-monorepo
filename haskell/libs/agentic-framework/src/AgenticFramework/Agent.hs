{-# LANGUAGE DeriveGeneric #-}
{-# LANGUAGE OverloadedStrings #-}

-- |
-- Module      : AgenticFramework.Agent
-- Description : Core agent functionality for autonomous reasoning and tool execution
-- Copyright   : (c) 2025
-- License     : MIT
--
-- This module provides the core Agent functionality, including agent creation,
-- configuration, and execution. Agents are autonomous reasoning entities that
-- can use tools to accomplish tasks.
--
-- = Usage
--
-- @
-- import AgenticFramework.Agent
-- import AgenticFramework.Tool
--
-- main :: IO ()
-- main = do
--   let agentConfig = AgentConfig
--         { configName = "assistant"
--         , configSystemPrompt = "You are a helpful assistant"
--         , configTools = [calculatorTool]
--         , configLLM = llmConfig
--         , configSkillsDir = Nothing
--         , configMaxTokens = Nothing
--         , configTemperature = Nothing
--         }
--
--   agent <- createAgent agentConfig
--   result <- executeAgent agent "What is 2 + 2?"
--   print (resultOutput result)
-- @
module AgenticFramework.Agent
  ( -- * Agent Types
    Agent (..),
    AgentConfig (..),
    AgentResult (..),

    -- * Agent Creation and Execution
    createAgent,
    executeAgent,
    executeAgentWithContext,

    -- * Result Constructors
    successResult,
    failureResult,
  )
where

import AgenticFramework.Context (AgentContext (..), addMessage, createContext)
import AgenticFramework.Logging (ExecutionLog (..))
import AgenticFramework.Types
<<<<<<< HEAD
import AgenticFramework.Context (AgentContext(..), createContext, addMessage)
import AgenticFramework.Logging (ExecutionLog(..), logAgentReasoning)
import AgenticFramework.LLM.Ollama (OllamaLLM, createOllamaLLM, defaultOllamaParams)
import AgenticFramework.LLM.Kimi (KimiLLM, createKimiLLM, defaultKimiParams)
import qualified Langchain.LLM.Core as LLM
=======
import qualified Data.Sequence as Seq
>>>>>>> 0bc4fc29
import Data.Text (Text)
import qualified Data.Text as T
import Data.Time (getCurrentTime)
import Data.UUID (UUID)
import qualified Data.UUID as UUID
import qualified Data.UUID.V4 as UUID4
import GHC.Generics (Generic)

--------------------------------------------------------------------------------
-- Agent Data Types
--------------------------------------------------------------------------------

-- | An autonomous agent that can reason and use tools.
data Agent = Agent
  { agentId :: AgentId,
    agentName :: Text,
    systemPrompt :: Text,
    availableTools :: [Tool],
    llmConfig :: LLMConfig,
    skillsDirectory :: Maybe FilePath,
    maxTokens :: Maybe Int,
    temperature :: Maybe Double,
    contextThreshold :: Double -- Default 0.9 (90%)
  }
  deriving (Show, Generic)

-- | Configuration for creating a new agent.
data AgentConfig = AgentConfig
  { configName :: Text,
    configSystemPrompt :: Text,
    configTools :: [Tool],
    configLLM :: LLMConfig,
    configSkillsDir :: Maybe FilePath,
    configMaxTokens :: Maybe Int,
    configTemperature :: Maybe Double
  }
  deriving (Show, Generic)

-- | Result from agent execution.
data AgentResult = AgentResult
  { resultOutput :: Text,
    resultContext :: AgentContext,
    resultLog :: ExecutionLog,
    resultToolsUsed :: [ToolExecution],
    resultSuccess :: Bool,
    resultError :: Maybe Text
  }
  deriving (Show, Generic)

--------------------------------------------------------------------------------
-- Agent Creation and Execution
--------------------------------------------------------------------------------

-- | Create a new agent from configuration.
--   Generates a unique agent ID and initializes the agent.
createAgent :: AgentConfig -> IO Agent
createAgent config = do
  -- Generate unique agent ID
  agentUUID <- generateUUID
  let aid = AgentId agentUUID

  return
    Agent
      { agentId = aid,
        agentName = configName config,
        systemPrompt = configSystemPrompt config,
        availableTools = configTools config,
        llmConfig = configLLM config,
        skillsDirectory = configSkillsDir config,
        maxTokens = configMaxTokens config,
        temperature = configTemperature config,
        contextThreshold = 0.9 -- 90% default threshold
      }
  where
    -- Generate a random UUID v4
    generateUUID :: IO UUID
    generateUUID = UUID4.nextRandom

-- | Execute an agent with a new task.
--   Creates a fresh context and runs the agent until completion or error.
executeAgent :: Agent -> Text -> IO AgentResult
executeAgent agent input = do
  -- Create fresh context
  let ctx = createContext (agentId agent) (llmConfig agent)

  -- Execute with context
  executeAgentWithContext agent ctx input

-- | Execute an agent with existing context (for multi-turn conversations).
--   Preserves conversation history and token metrics from previous execution.
executeAgentWithContext :: Agent -> AgentContext -> Text -> IO AgentResult
executeAgentWithContext agent ctx input = do
  -- Create initial user message
  timestamp <- getCurrentTime
  let userMsg =
        UserMessage
          { messageContent = input,
            messageTimestamp = timestamp
          }

  -- Add user message to context
  let ctx' = addMessage userMsg ctx

  -- Create execution log
  startTime <- getCurrentTime
  logId <- UUID4.nextRandom
  let execLog =
        ExecutionLog
          { execLogId = logId,
            execLogAgentId = agentId agent,
            execLogEntries = Seq.empty,
            execLogStartTime = startTime,
            execLogEndTime = Nothing
          }

<<<<<<< HEAD
  -- Build prompt with system prompt and user input
  let fullPrompt = systemPrompt agent <> "\n\nUser: " <> input

  -- Call LLM based on provider type
  -- TODO: Implement full ReAct loop with tool selection and execution
  -- TODO: Implement iterative reasoning loop
  llmResult <- case llmProvider (llmConfig agent) of
    Ollama -> do
      let ollamaLLM = createOllamaLLM (llmConfig agent)
      LLM.generate ollamaLLM fullPrompt (Just defaultOllamaParams)

    Kimi -> do
      case createKimiLLM (llmConfig agent) of
        Nothing -> return $ Left "Kimi API key not provided in LLMConfig"
        Just kimiLLM -> LLM.generate kimiLLM fullPrompt (Just defaultKimiParams)

    _ -> return $ Left "LLM provider not yet implemented"

  case llmResult of
    Left err -> do
      -- Handle LLM error
      endTime <- getCurrentTime
      let finalLog = execLog { execLogEndTime = Just endTime }
      return $ failureResult (T.pack err) ctx' finalLog

    Right response -> do
      -- Success - add assistant message to context
      assistantTimestamp <- getCurrentTime
      let assistantMsg = AssistantMessage
            { messageContent = response
            , messageTimestamp = assistantTimestamp
            }

      let finalCtx = addMessage assistantMsg ctx'

      endTime <- getCurrentTime
      let finalLog = execLog { execLogEndTime = Just endTime }

      return $ successResult response finalCtx finalLog
=======
  -- For MVP, we'll create a simple stub response
  -- TODO: Implement full ReAct loop with langchain-hs LLM calls
  -- TODO: Implement tool selection and execution
  -- TODO: Implement iterative reasoning loop

  assistantTimestamp <- getCurrentTime
  let response = "This is a stub response. Full agent execution with langchain-hs will be implemented in T020-T021."
  let assistantMsg =
        AssistantMessage
          { messageContent = response,
            messageTimestamp = assistantTimestamp
          }

  let finalCtx = addMessage assistantMsg ctx'

  endTime <- getCurrentTime
  let finalLog = execLog {execLogEndTime = Just endTime}

  return $ successResult response finalCtx finalLog
>>>>>>> 0bc4fc29

--------------------------------------------------------------------------------
-- Result Constructors
--------------------------------------------------------------------------------

-- | Create a successful agent result.
successResult :: Text -> AgentContext -> ExecutionLog -> AgentResult
successResult output ctx log =
  AgentResult
    { resultOutput = output,
      resultContext = ctx,
      resultLog = log,
      resultToolsUsed = contextToolHistory ctx,
      resultSuccess = True,
      resultError = Nothing
    }

-- | Create a failed agent result.
failureResult :: Text -> AgentContext -> ExecutionLog -> AgentResult
failureResult err ctx log =
  AgentResult
    { resultOutput = "",
      resultContext = ctx,
      resultLog = log,
      resultToolsUsed = contextToolHistory ctx,
      resultSuccess = False,
      resultError = Just err
    }<|MERGE_RESOLUTION|>--- conflicted
+++ resolved
@@ -53,15 +53,11 @@
 import AgenticFramework.Context (AgentContext (..), addMessage, createContext)
 import AgenticFramework.Logging (ExecutionLog (..))
 import AgenticFramework.Types
-<<<<<<< HEAD
 import AgenticFramework.Context (AgentContext(..), createContext, addMessage)
 import AgenticFramework.Logging (ExecutionLog(..), logAgentReasoning)
 import AgenticFramework.LLM.Ollama (OllamaLLM, createOllamaLLM, defaultOllamaParams)
 import AgenticFramework.LLM.Kimi (KimiLLM, createKimiLLM, defaultKimiParams)
 import qualified Langchain.LLM.Core as LLM
-=======
-import qualified Data.Sequence as Seq
->>>>>>> 0bc4fc29
 import Data.Text (Text)
 import qualified Data.Text as T
 import Data.Time (getCurrentTime)
@@ -177,7 +173,6 @@
             execLogEndTime = Nothing
           }
 
-<<<<<<< HEAD
   -- Build prompt with system prompt and user input
   let fullPrompt = systemPrompt agent <> "\n\nUser: " <> input
 
@@ -217,27 +212,6 @@
       let finalLog = execLog { execLogEndTime = Just endTime }
 
       return $ successResult response finalCtx finalLog
-=======
-  -- For MVP, we'll create a simple stub response
-  -- TODO: Implement full ReAct loop with langchain-hs LLM calls
-  -- TODO: Implement tool selection and execution
-  -- TODO: Implement iterative reasoning loop
-
-  assistantTimestamp <- getCurrentTime
-  let response = "This is a stub response. Full agent execution with langchain-hs will be implemented in T020-T021."
-  let assistantMsg =
-        AssistantMessage
-          { messageContent = response,
-            messageTimestamp = assistantTimestamp
-          }
-
-  let finalCtx = addMessage assistantMsg ctx'
-
-  endTime <- getCurrentTime
-  let finalLog = execLog {execLogEndTime = Just endTime}
-
-  return $ successResult response finalCtx finalLog
->>>>>>> 0bc4fc29
 
 --------------------------------------------------------------------------------
 -- Result Constructors
