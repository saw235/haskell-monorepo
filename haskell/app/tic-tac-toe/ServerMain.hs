--- conflicted
+++ resolved
@@ -60,12 +60,6 @@
 -}
 main :: IO ()
 main = do
-<<<<<<< HEAD
   logInfo "Starting Tic-Tac-Toe Server..."
   logInfo "Server will be available at http://localhost:8081"
-  startServer 8081 
-=======
-  putStrLn "Starting Tic-Tac-Toe Server..."
-  putStrLn "Server will be available at http://localhost:3000"
-  startServer 3000
->>>>>>> a6933c31
+  startServer 8081 