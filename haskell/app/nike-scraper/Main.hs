--- conflicted
+++ resolved
@@ -19,13 +19,9 @@
 import qualified Data.Aeson.Encode.Pretty as AP
 import Data.Aeson (ToJSON)
 import Data.Aeson.Encode.Pretty (encodePretty)
-<<<<<<< HEAD
 import Data.List (isPrefixOf, isInfixOf)
 import qualified Options.Applicative as OA
 import Nike.NavScraper (scrapeNavLinks)
-=======
-import Data.List (isPrefixOf)
->>>>>>> ef89be7f
 
 -- | Configuration for Chrome WebDriver
 chromeConfig :: Bool -> WDConfig
@@ -34,7 +30,6 @@
     userAgent = "--user-agent=Mozilla/5.0 (Windows NT 10.0; Win64; x64) AppleWebKit/537.36 (KHTML, like Gecko) Chrome/120.0.0.0 Safari/537.36"
     opts = (if headless then ["--headless"] else []) ++ ["--no-sandbox", "--disable-dev-shm-usage", userAgent]
 
-<<<<<<< HEAD
 -- | CLI Options
 
 data PageOptions = PageOptions
@@ -87,21 +82,7 @@
 optsParserInfo :: OA.ParserInfo Command
 optsParserInfo = OA.info (parseCommand OA.<**> OA.helper)
   ( OA.fullDesc <> OA.progDesc "Nike scraper CLI" )
-=======
--- | Parse CLI arguments for headless, json, output path, and target URL
-parseArgs :: [String] -> (Bool, Bool, Maybe FilePath, Maybe String)
-parseArgs args =
-    let headless = "--headless" `elem` args
-        jsonOut = "--json" `elem` args
-        mOutputPath = case dropWhile (/= "--output") args of
-                        (_:path:_) -> Just path
-                        _          -> Nothing
-        nonFlagArgs = filter (\a -> not (a `elem` ["--no-headless", "--json"]) && not ("--output" `isPrefixOf` a)) args
-        mUrl = case filter (\a -> "https://www.nike.com/w/" `isPrefixOf` a) nonFlagArgs of
-                 (url:_) -> Just url
-                 _       -> Nothing
-    in (headless, jsonOut, mOutputPath, mUrl)
->>>>>>> ef89be7f
+
 
 -- | Patch browser JS environment to bypass headless detection
 patchHeadlessDetection :: WD ()
@@ -156,22 +137,13 @@
 
 main :: IO ()
 main = do
-<<<<<<< HEAD
     cmd <- OA.execParser optsParserInfo
     case cmd of
       ScrapePage opts -> do
         let url = pageUrl opts
             outputFile = pageOutputFile opts
             headless = False -- Default to non-headless mode; can be extended if needed
-=======
-    args <- getArgs
-    let (headless, jsonOut, mOutputPath, mUrl) = parseArgs args
-    case mUrl of
-      Nothing -> do
-        putStrLn "Error: Please provide a Nike URL in the format https://www.nike.com/w/<category> as a positional argument."
-        putStrLn "Example: bazel run //haskell/app/nike-scraper -- https://www.nike.com/w/mens-clothing-6ymx6znik1"
-      Just url -> do
->>>>>>> ef89be7f
+
         putStrLn $ "Starting Nike scraper (headless=" ++ show headless ++ ")..."
         putStrLn $ "Fetching URL: " ++ url
         html <- runSession (chromeConfig headless) $ do
@@ -189,7 +161,6 @@
             case products of
                 Just prods -> do
                     putStrLn $ "Successfully scraped " ++ show (length prods) ++ " products."
-<<<<<<< HEAD
                     BL.writeFile outputFile (encodePretty prods)
                     putStrLn $ "Scraped data saved to " ++ outputFile
                 Nothing    -> putStrLn "Failed to scrape products."
@@ -204,7 +175,3 @@
             BL.writeFile outputFile (encodePretty filteredLinks)
             putStrLn $ "Navigation links saved to " ++ outputFile
           Nothing -> BL.putStr (encodePretty filteredLinks) 
-=======
-                    outputProducts jsonOut mOutputPath prods show
-                Nothing    -> putStrLn "Failed to scrape products." 
->>>>>>> ef89be7f
