# Nike Scraper

## Prerequisites

### Chrome Browser
To run the Nike scraper, you need to have Google Chrome installed. On Ubuntu/Debian systems:
```
wget https://dl.google.com/linux/direct/google-chrome-stable_current_amd64.deb
sudo apt install ./google-chrome-stable_current_amd64.deb
```

### Selenium Server
To run the nike scrapper, the selenium-server-standalone is required
```
java -jar ./selenium-server-standalone-3.141.59.jar
```

## Known Issues

- **Headless mode does not work reliably:** The scraper may not load all products or scroll correctly in headless mode. It is recommended to use non-headless mode for best results.
<<<<<<< HEAD
- **Manual browser closure:** In non-headless mode, the browser window may not always close automatically after scraping. Please close the browser window manually if it remains open.

## Usage

### Scrape a Product Page

To scrape products from a specific Nike product page and output to a file:

```
bazel run //haskell/app/nike-scraper -- scrape-page --url <PRODUCT_URL> --output products.json
```

To print the scraped products as JSON to stdout:

```
bazel run //haskell/app/nike-scraper -- scrape-page --url <PRODUCT_URL>
```

### Scrape Navigation Links

By default, this will print only `/w/` category links to stdout:

```
bazel run //haskell/app/nike-scraper -- scrape-nav-links
```

To save only `/w/` category links to a file:

```
bazel run //haskell/app/nike-scraper -- scrape-nav-links --output nav_links.json
```

To print **all** navigation links (not just `/w/` links) to stdout:

```
bazel run //haskell/app/nike-scraper -- scrape-nav-links --all
```

To save **all** navigation links to a file:

```
bazel run //haskell/app/nike-scraper -- scrape-nav-links --all --output nav_links.json
```

- If `--output` is omitted, results are printed to stdout.
- If `--all` is omitted, only `/w/` links are included by default.
=======
- **Manual browser closure:** In non-headless mode, the browser window may not always close automatically after scraping. Please close the browser window manually if it remains open.
>>>>>>> ef89be7f
<|MERGE_RESOLUTION|>--- conflicted
+++ resolved
@@ -18,7 +18,6 @@
 ## Known Issues
 
 - **Headless mode does not work reliably:** The scraper may not load all products or scroll correctly in headless mode. It is recommended to use non-headless mode for best results.
-<<<<<<< HEAD
 - **Manual browser closure:** In non-headless mode, the browser window may not always close automatically after scraping. Please close the browser window manually if it remains open.
 
 ## Usage
@@ -65,6 +64,3 @@
 
 - If `--output` is omitted, results are printed to stdout.
 - If `--all` is omitted, only `/w/` links are included by default.
-=======
-- **Manual browser closure:** In non-headless mode, the browser window may not always close automatically after scraping. Please close the browser window manually if it remains open.
->>>>>>> ef89be7f
